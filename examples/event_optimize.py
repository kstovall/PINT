import numpy as np
import pint.toa as toa
import pint.models
import pint.fitter as fitter
import pint.fermi_toas as fermi
import matplotlib.pyplot as plt
import astropy.table
import astropy.units as u
import psr_utils as pu
import scipy.optimize as op
import sys, os, copy, fftfit
from astropy.coordinates import SkyCoord
        
# Params you might want to edit
nwalkers = 200
burnin = 100
nsteps = 1000
nbins = 256 # For likelihood calculation based on gaussians file
outprof_nbins = 256 # in the text file, for pygaussfit.py, for instance
minMJD = 54680.0 # Earliest MJD (limited by LAT data)
maxMJD = 57250.0 # latest MJD to use (limited by IERS file usually)
# Set minWeight to 0.0 to get plots about how significant the
# pulsations are before doing an expensive MCMC.  This allows
# you to set minWeight intelligently.
minWeight = 0.03 # if using weights, this is the minimum to include
errfact = 10.0 # multiplier for gaussian priors based TEMPO errors
do_opt_first = False

# initialization values
maxpost = -9e99
numcalls = 0

def measure_phase(profile, template, rotate_prof=True):
    """
    measure_phase(profile, template):
        Call FFTFIT on the profile and template to determine the
            following parameters: shift,eshift,snr,esnr,b,errb,ngood
            (returned as a tuple).  These are defined as in Taylor's
            talk at the Royal Society.
    """
    c,amp,pha = fftfit.cprof(template)
    pha1 = pha[0]
    if (rotate_prof):
        pha = np.fmod(pha-np.arange(1,len(pha)+1)*pha1,2.0*np.pi)
    shift,eshift,snr,esnr,b,errb,ngood = fftfit.fftfit(profile,amp,pha)
    return shift,eshift,snr,esnr,b,errb,ngood

def profile_likelihood(phs, *otherargs):
    """
    A single likelihood calc for matching phases to a template.
    Likelihood is calculated as per eqn 2 in Pletsch & Clark 2015.
    """
    xvals, phases, template, weights = otherargs
    phss = phases.astype(np.float64) + phs
    # ensure that all the phases are within 0-1
    phss[phss > 1.0] -= 1.0
    phss[phss < 0.0] += 1.0
    probs = np.interp(phss, xvals, template, right=template[0])
    if weights is None:
        return -np.log(probs).sum()
    else:
        return -np.log(weights*probs + 1.0-weights).sum()

def marginalize_over_phase(phases, template, weights=None, resolution=1.0/1024,
    minimize=True, fftfit=False, showplot=False, lophs=0.0, hiphs=1.0):
    """
    def marginalize_over_phase(phases, template, weights=None, resolution=1.0/1024,
        minimize=True, fftfit=False, showplot=False, lophs=0.0, hiphs=1.0):
            a pulse profile comprised of combined photon phases.  A maximum
            likelood technique is used.  The shift and the max log likehood
            are returned.  You probably want to use "minimize" rathre than
            "fftfit" unless you are only sampling very close to your known min.
    """
    ltemp = len(template)
    xtemp = np.arange(ltemp) * 1.0/ltemp
    if minimize:
        phs, like = marginalize_over_phase(phases, template, weights,
            resolution=1.0/64, minimize=False, showplot=showplot)
        phs = 1.0 - phs / ltemp
        hwidth = 0.03
        lophs, hiphs = phs - hwidth, phs + hwidth
        result = op.minimize(profile_likelihood, [phs],
            args=(xtemp, phases, template, weights), bounds=[[lophs, hiphs]])
        return ltemp - result['x'] * ltemp, -result['fun']
    if fftfit:
        deltabin = 3
        h, x = np.histogram(phases.astype(np.float64), ltemp, range=[0.0, 1.0],
            weights=weights)
        s,es,snr,esnr,b,errb,ngood = measure_phase(h, template,
            rotate_prof=False)
        # s is in bins based on the template size
        lophs = (ltemp - s - deltabin) / float(ltemp)  # bins below
        if lophs < 0.0:  lophs += 1.0
        hiphs = lophs + 2.0 * deltabin / float(ltemp)  # bins above
    dphss = np.arange(lophs, hiphs, resolution)
    trials = phases.astype(np.float64) + dphss[:,np.newaxis]
    # ensure that all the phases are within 0-1
    trials[trials > 1.0] -= 1.0
    probs = np.interp(trials, xtemp, template, right=template[0])
    if weights is None:
        lnlikes = (np.log(probs)).sum(axis=1)
    else:
        lnlikes = (np.log(weights*probs + 1.0-weights)).sum(axis=1)
    if showplot:
        plt.plot(dphss, lnlikes)
        plt.xlabel("Pulse Phase")
        plt.ylabel("Log likelihood")
        plt.show()
    return ltemp - dphss[lnlikes.argmax()]*ltemp, lnlikes.max()

def Htest_exact(phases, maxnumharms=20, weights=None):
    """
    Htest_exact(phases, maxnumharms=20, weights=None):
       Return an exactly computed (i.e. unbinned) H-test statistic
       for periodicity for the events with folded phases 'phases' [0,1).
       Also return the best number of harmonics.  The H-statistic and
       harmonic number are returned as a tuple: (hstat, harmnum).
       This routine returns the Leahy normalized H-statistic, and the
       best number of harmonics summed.  If weights are set to be
       fractional photon weights, then the weighted Htest is returned
       (see Kerr 2011: http://arxiv.org/pdf/1103.2128.pdf)
    """
    N = len(phases)
    Zm2s = np.zeros(maxnumharms, dtype=np.float)
    rad_phases = 2.0*np.pi*phases
    weightfact = 1.0/(np.sum(weights**2.0) / N) if \
                 weights is not None else 1.0
    for harmnum in range(1, maxnumharms+1):
        phss = harmnum*rad_phases
        Zm2s[harmnum-1] = 2.0/N*(np.add.reduce(np.sin(phss))**2.0+
                                 np.add.reduce(np.cos(phss))**2.0)
        Zm2s[harmnum-1] *= weightfact
    hs = np.add.accumulate(Zm2s) - \
         4.0*np.arange(1.0, maxnumharms+1)+4.0
    bestharm = hs.argmax()
    return (hs[bestharm], bestharm+1)

class emcee_fitter(fitter.fitter):

    def __init__(self, toas=None, model=None, template=None, weights=None):
        self.toas = toas
        self.model_init = model
        self.reset_model()
        self.template = template
        self.weights = weights
        self.fitkeys, self.fitvals, self.fiterrs = self.get_lnprior_vals()
        self.n_fit_params = len(self.fitvals)

    def get_event_phases(self):
        """
        Return pulse phases based on the current model
        """
        phss = self.model.phase(self.toas.table)[1]
        # ensure all postive
        return np.where(phss < 0.0, phss + 1.0, phss)

    def get_lnprior_vals(self, errfact=errfact):
        """
        By default use Gaussian priors on fit params of errfact * TEMPO errors
        """
        fitkeys = [p for p in self.model.params if not
            getattr(self.model,p).frozen]
        fitvals = []
        fiterrs = []
        for p in fitkeys:
            fitvals.append(getattr(self.model, p).value)
            fiterrs.append(getattr(self.model, p).uncertainty * errfact)
            # I think the following is just to strip off units from those params
            if p in ["RAJ", "DECJ", "T0", "GLEP_1"]:
                fitvals[-1] = fitvals[-1].value
                if p not in ["T0", "GLEP_1"]:
                    fiterrs[-1] = fiterrs[-1].value
        return fitkeys, np.asarray(fitvals), np.asarray(fiterrs)

    def lnprior(self, theta):
        """
        The log prior
        """
        lnsum = 0.0
        for val, mn, sig, key in \
            zip(theta, self.fitvals, self.fiterrs, self.fitkeys):
            # Do uniform priors first
            if key=="GLEP_1":
                # Don't allow a glitch within the first/last 100 days
                lnsum += 0.0 if 54680.0+100 < val < maxMJD-100 else -np.inf
            elif key=="GLPH_1":
                lnsum += 0.0 if -0.5 < val < 0.5 else -np.inf
            elif key=="SINI":
                lnsum += 0.0 if 0.0 < val < 1.0 else -np.inf
            elif key=="M2":
                lnsum += 0.0 if 0.1 < val < 0.6 else -np.inf
            else:  # gaussian prior based on initial param errors
                lnsum += (-np.log(sig * np.sqrt(2.0 * np.pi)) -
                          (val-mn)**2.0/(2.0*sig**2.0))
        return lnsum

    def lnposterior(self, theta):
        """
        The log posterior (priors * likelihood)
        """
        global maxpost, numcalls
        self.set_params(dict(zip(self.fitkeys, theta)))
        # Make sure parallax is positive if we are fitting for it
        if 'PX' in self.fitkeys and self.model.PX.value < 0.0:
            return -np.inf
        if 'SINI' in self.fitkeys and (self.model.SINI.value > 1.0 or self.model.SINI.value < 0.0):
            return -np.inf
        # Do we really need to check both E and ECC or can the model param alias handle that?
        if 'E' in self.fitkeys and (self.model.E.value < 0.0 or self.model.E.value>=1.0):
            return -np.inf
        if 'ECC' in self.fitkeys and (self.model.ECC.value < 0.0 or self.model.ECC.value>=1.0):
            return -np.inf
        phases = self.get_event_phases()
        lnlikelihood = marginalize_over_phase(phases, self.template,
            weights=self.weights)[1]
        numcalls += 1
        if numcalls % (nwalkers * nsteps / 100) == 0:
            print "~%d%% complete" % (numcalls / (nwalkers * nsteps / 100))
        lnpost = self.lnprior(theta) + lnlikelihood
        if lnpost > maxpost:
            print "New max: ", lnpost
            for name, val in zip(ftr.fitkeys, theta):
                    print "  %8s: %25.15g" % (name, val)
            maxpost = lnpost
            self.maxpost_fitvals = theta
        return lnpost

    def minimize_func(self, theta):
        """
        Returns -log(likelihood) so that we can use scipy.optimize.minimize
        """
        # first scale the params based on the errors
        ntheta = (theta * self.fiterrs) + self.fitvals
        self.set_params(dict(zip(self.fitkeys, ntheta)))
        if 'PX' in self.fitkeys and self.model.PX.value < 0.0:
            return np.inf
        phases = self.get_event_phases()
        lnlikelihood = marginalize_over_phase(phases, self.template,
            weights=self.weights)[1]
        print lnlikelihood, ntheta
        return -lnlikelihood

    def phaseogram(self, weights=None, bins=100, rotate=0.0, size=5,
        alpha=0.25, file=False):
        """
        Make a nice 2-panel phaseogram for the current model
        """
        mjds = self.toas.table['tdbld'].astype(np.float64)
        phss = self.get_event_phases()
        fermi.phaseogram(mjds, phss, weights=self.weights, bins=bins,
            rotate=rotate, size=size, alpha=alpha, file=file)

    def prof_vs_weights(self, nbins=50, use_weights=False):
        """
        Show binned profiles (and H-test values) as a function
        of the minimum weight used. nbins is only for the plots.
        """
        f, ax = plt.subplots(3, 3, sharex=True)
        phss = ftr.get_event_phases()
        htests = []
        weights = np.linspace(0.0, 0.95, 20)
        for ii, minwgt in enumerate(weights):
            good = ftr.weights > minwgt
            nphotons = np.sum(good)
            wgts = ftr.weights[good] if use_weights else None
            hval, nharm = Htest_exact(phss[good], weights=wgts)
            htests.append(hval)
            if ii > 0 and ii%2==0 and ii<20:
                r, c = ((ii-2)/2)/3, ((ii-2)/2)%3
                ax[r][c].hist(phss[good], nbins, range=[0,1],
                              weights=wgts, color='k',
                              histtype='step')
                ax[r][c].set_title("%.1f / %.1f / %.0f" %
                                   (minwgt, hval, nphotons),
                                   fontsize=11)
                if c==0: ax[r][c].set_ylabel("Htest")
                if r==2: ax[r][c].set_xlabel("Phase")
                f.suptitle("%s:  Minwgt / H-test / Approx # events" %
                           self.model.PSR.value, fontweight='bold')
        if use_weights:
            plt.savefig(ftr.model.PSR.value+"_profs_v_wgtcut.png")
        else:
            plt.savefig(ftr.model.PSR.value+"_profs_v_wgtcut_unweighted.png")
        plt.close()
        plt.plot(weights, htests, 'k')
        plt.xlabel("Min Weight")
        plt.ylabel("H-test")
        plt.title(self.model.PSR.value)
        if use_weights:
            plt.savefig(ftr.model.PSR.value+"_htest_v_wgtcut.png")
        else:
            plt.savefig(ftr.model.PSR.value+"_htest_v_wgtcut_unweighted.png")
        plt.close()

<<<<<<< HEAD
# Read in initial model
modelin = pint.models.get_model(parfile)
# Remove the dispersion delay as it is unnecessary
modelin.delay_funcs.remove(modelin.dispersion_delay)
# Set the target coords for automatic weighting if necessary
target = SkyCoord(modelin.RAJ.value, modelin.DECJ.value, \
    frame='icrs') if weightcol=='CALC' else None

# TODO: make this properly handle long double
if not (os.path.isfile(eventfile+".pickle") or
    os.path.isfile(eventfile+".pickle.gz")):
    # Read event file and return list of TOA objects
    tl = fermi.load_Fermi_TOAs(eventfile, weightcolumn=weightcol,
                               targetcoord=target, minweight=minWeight)
    # Limit the TOAs to ones where we have IERS corrections for
    tl = [tl[ii] for ii in range(len(tl)) if (tl[ii].mjd.value < maxMJD
        and (weightcol is None or tl[ii].flags['weight'] > minWeight))]
    print "There are %d events we will use" % len(tl)
    # Now convert to TOAs object and compute TDBs and posvels
    ts = toa.TOAs(toalist=tl)
    ts.filename = eventfile
    ts.compute_TDBs()
    ts.compute_posvels(ephem="DE421", planets=False)
    ts.pickle()
else:  # read the events in as a picke file
    ts = toa.TOAs(eventfile, usepickle=True)

if weightcol is not None:
    weights = np.asarray([x['weight'] for x in ts.table['flags']])
    print "There are %d events, with minimum weight %.3f" % (len(weights), weights.min())
else:
    weights = None
    print "There are %d events, no weights are being used." % (len(weights))

# Now load in the gaussian template and normalize it
gtemplate = pu.read_gaussfitfile(gaussianfile, nbins)
gtemplate /= gtemplate.sum()

# Now define the requirements for emcee
ftr = emcee_fitter(ts, modelin, gtemplate, weights)

# Use this if you want to see the effect of setting minWeight
if minWeight == 0.0:
    ftr.prof_vs_weights(use_weights=True)
    ftr.prof_vs_weights(use_weights=False)
    sys.exit()

# Now compute the photon phases and see if we see a pulse
phss = ftr.get_event_phases()
maxbin, like_start = marginalize_over_phase(phss, gtemplate,
    weights=ftr.weights, minimize=True, showplot=False)
print "Starting pulse likelihood:", like_start
ftr.phaseogram(file=ftr.model.PSR.value+"_pre.png")
plt.close()
#ftr.phaseogram()

# Write out the starting pulse profile
vs, xs = np.histogram(ftr.get_event_phases(), outprof_nbins, \
    range=[0,1], weights=ftr.weights)
f = open(ftr.model.PSR.value+"_prof_pre.txt", 'w')
for x, v in zip(xs, vs):
    f.write("%.5f  %12.5f\n" % (x, v))
f.close()

# Try normal optimization first to see how it goes
if do_opt_first:
    result = op.minimize(ftr.minimize_func, np.zeros_like(ftr.fitvals))
    newfitvals = np.asarray(result['x']) * ftr.fiterrs + ftr.fitvals
    like_optmin = -result['fun']
    print "Optimization likelihood:", like_optmin
    ftr.set_params(dict(zip(ftr.fitkeys, newfitvals)))
    #ftr.phaseogram()
else:
    like_optmin = -np.inf

# Set up the initial conditions for the emcee walkers.  Use the
# scipy.optimize newfitvals instead if they are better
ndim = ftr.n_fit_params
if like_start > like_optmin:
    pos = [ftr.fitvals + ftr.fiterrs * np.random.randn(ndim)
        for ii in range(nwalkers)]
    # Set starting params with uniform priors to uniform in the prior
    for param in ["GLPH_1", "GLEP_1", "SINI", "M2", "E", "PX"]:
        if param in ftr.fitkeys:
            idx = ftr.fitkeys.index(param)
            if param=="GLPH_1":
                svals = np.random.uniform(-0.5, 0.5, nwalkers)
            elif param=="GLEP_1":
                svals = np.random.uniform(54680.0+100, maxMJD-100, nwalkers)
                #svals = 55422.0 + np.random.randn(nwalkers)
            elif param=="SINI":
                svals = np.random.uniform(0.0, 1.0, nwalkers)
            elif param=="M2":
                svals = np.random.uniform(0.1, 0.6, nwalkers)
            elif param in ["E", "PX"]:
                # Ensure all positive
                svals = ftr.fitvals[idx] + ftr.fiterrs[idx] * \
                    np.fabs(np.random.randn(nwalkers))
            for ii in range(nwalkers):
                pos[ii][idx] = svals[ii]
else:
    pos = [newfitvals + ftr.fiterrs*np.random.randn(ndim)
        for i in range(nwalkers)]

# If we are fitting for PX, make sure that the initial conditions
# are positive for all walkers, since we heavily penalize PX < 0
if 'PX' in ftr.fitkeys:
    idx = ftr.fitkeys.index('PX')
    for xs in pos:
        if xs[idx] < 0.0:
            xs[idx] = np.fabs(xs[idx])

import emcee
#sampler = emcee.EnsembleSampler(nwalkers, ndim, ftr.lnposterior, threads=10)
sampler = emcee.EnsembleSampler(nwalkers, ndim, ftr.lnposterior)
# The number is the number of points in the chain
sampler.run_mcmc(pos, nsteps)

def chains_to_dict(names, sampler):
    chains = [sampler.chain[:,:,ii].T for ii in range(len(names))]
    return dict(zip(names,chains))

def plot_chains(chain_dict, file=False):
    np = len(chain_dict)
    fig, axes = plt.subplots(np, 1, sharex=True, figsize=(8, 9))
    for ii, name in enumerate(chain_dict.keys()):
        axes[ii].plot(chain_dict[name], color="k", alpha=0.3)
        axes[ii].set_ylabel(name)
    axes[np-1].set_xlabel("Step Number")
    fig.tight_layout()
    if file:
        fig.savefig(file)
        plt.close()
=======
if __name__ == '__main__':

    if len(sys.argv[1:])==4:
        eventfile, parfile, gaussianfile, weightcol = sys.argv[1:]
    elif len(sys.argv[1:])==3:
        eventfile, parfile, gaussianfile = sys.argv[1:]
        weightcol=None
>>>>>>> 985f905f
    else:
        print "usage:  python event_optimize.py eventfile parfile gaussianfile [weightcol]"
        sys.exit()

    # Read in initial model
    modelin = pint.models.get_model(parfile)
    # Remove the dispersion delay as it is unnecessary
    modelin.delay_funcs.remove(modelin.dispersion_delay)
    # Set the target coords for automatic weighting if necessary
    target = SkyCoord(modelin.RAJ.value, modelin.DECJ.value, \
        frame='icrs') if weightcol=='CALC' else None

    # TODO: make this properly handle long double
    if not (os.path.isfile(eventfile+".pickle") or
        os.path.isfile(eventfile+".pickle.gz")):
        # Read event file and return list of TOA objects
        tl = fermi.load_Fermi_TOAs(eventfile, weightcolumn=weightcol,
                                   targetcoord=target, minweight=minWeight)
        # Limit the TOAs to ones where we have IERS corrections for
        tl = [tl[ii] for ii in range(len(tl)) if (tl[ii].mjd.value < maxMJD
            and (weightcol is None or tl[ii].flags['weight'] > minWeight))]
        print "There are %d events we will use" % len(tl)
        # Now convert to TOAs object and compute TDBs and posvels
        ts = toa.TOAs(toalist=tl)
        ts.filename = eventfile
        ts.compute_TDBs()
        ts.compute_posvels(ephem="DE421", planets=False)
        ts.pickle()
    else:  # read the events in as a picke file
        ts = toa.TOAs(eventfile, usepickle=True)

    if weightcol is not None:
        weights = np.asarray([x['weight'] for x in ts.table['flags']])
        print "There are %d events, with minimum weight %.3f" % (len(weights), weights.min())
    else:
        weights = None
        print "There are %d events, no weights are being used." % (len(weights))

    # Now load in the gaussian template and normalize it
    gtemplate = pu.read_gaussfitfile(gaussianfile, nbins)
    gtemplate /= gtemplate.sum()

    # Now define the requirements for emcee
    ftr = emcee_fitter(ts, modelin, gtemplate, weights)

    # Use this if you want to see the effect of setting minWeight
    if minWeight == 0.0:
        ftr.prof_vs_weights(use_weights=True)
        ftr.prof_vs_weights(use_weights=False)
        sys.exit()

    # Now compute the photon phases and see if we see a pulse
    phss = ftr.get_event_phases()
    maxbin, like_start = marginalize_over_phase(phss, gtemplate,
        weights=ftr.weights, minimize=True, showplot=False)
    print "Starting pulse likelihood:", like_start
    ftr.phaseogram(file=ftr.model.PSR.value+"_pre.png")
    plt.close()
    #ftr.phaseogram()

    # Write out the starting pulse profile
    vs, xs = np.histogram(ftr.get_event_phases(), outprof_nbins, \
        range=[0,1], weights=ftr.weights)
    f = open(ftr.model.PSR.value+"_prof_pre.txt", 'w')
    for x, v in zip(xs, vs):
        f.write("%.5f  %12.5f\n" % (x, v))
    f.close()

    # Try normal optimization first to see how it goes
    if do_opt_first:
        result = op.minimize(ftr.minimize_func, np.zeros_like(ftr.fitvals))
        newfitvals = np.asarray(result['x']) * ftr.fiterrs + ftr.fitvals
        like_optmin = -result['fun']
        print "Optimization likelihood:", like_optmin
        ftr.set_params(dict(zip(ftr.fitkeys, newfitvals)))
        #ftr.phaseogram()
    else:
        like_optmin = -np.inf

    # Set up the initial conditions for the emcee walkers.  Use the
    # scipy.optimize newfitvals instead if they are better
    ndim = ftr.n_fit_params
    if like_start > like_optmin:
        pos = [ftr.fitvals + ftr.fiterrs * np.random.randn(ndim)
            for ii in range(nwalkers)]
        # Set starting params with uniform priors to uniform in the prior
        for param in ["GLPH_1", "GLEP_1"]:
            if param in ftr.fitkeys:
                idx = ftr.fitkeys.index(param)
                if param=="GLPH_1":
                    svals = np.random.uniform(-0.5, 0.5, nwalkers)
                elif param=="GLEP_1":
                    svals = np.random.uniform(minMJD+100, maxMJD-100, nwalkers)
                    #svals = 55422.0 + np.random.randn(nwalkers)
                elif param=="SINI":
                    svals = np.random.uniform(0.0, 1.0, nwalkers)
                elif param=="M2":
                    svals = np.random.uniform(0.1, 0.6, nwalkers)
                for ii in range(nwalkers):
                    pos[ii][idx] = svals[ii]
    else:
        pos = [newfitvals + ftr.fiterrs*np.random.randn(ndim)
            for i in range(nwalkers)]

    # If we are fitting for PX, make sure that the initial conditions
    # are positive for all walkers, since we heavily penalize PX < 0
    if 'PX' in ftr.fitkeys:
        idx = ftr.fitkeys.index('PX')
        for xs in pos:
            if xs[idx] < 0.0:
                xs[idx] = np.fabs(xs[idx])
    # If we are fitting for ECC, make sure that the initial conditions
    # are < 1.0 for all walkers, since we heavily penalize ECC > 1.0
    if 'ECC' in ftr.fitkeys:
        idx = ftr.fitkeys.index('ECC')
        for xs in pos:
            if xs[idx] >= 1.0 or xs[idx] < 0.0:
                xs[idx] = np.fmod(xs[idx],1.0)
    if 'E' in ftr.fitkeys:
        idx = ftr.fitkeys.index('E')
        for xs in pos:
            if xs[idx] >= 1.0 or xs[idx] < 0.0:
                xs[idx] = np.fmod(xs[idx],1.0)

    import emcee
    #sampler = emcee.EnsembleSampler(nwalkers, ndim, ftr.lnposterior, threads=10)
    sampler = emcee.EnsembleSampler(nwalkers, ndim, ftr.lnposterior)
    # The number is the number of points in the chain
    sampler.run_mcmc(pos, nsteps)

    def chains_to_dict(names, sampler):
        chains = [sampler.chain[:,:,ii].T for ii in range(len(names))]
        return dict(zip(names,chains))

    def plot_chains(chain_dict, file=False):
        np = len(chain_dict)
        fig, axes = plt.subplots(np, 1, sharex=True, figsize=(8, 9))
        for ii, name in enumerate(chain_dict.keys()):
            axes[ii].plot(chain_dict[name], color="k", alpha=0.3)
            axes[ii].set_ylabel(name)
        axes[np-1].set_xlabel("Step Number")
        fig.tight_layout()
        if file:
            fig.savefig(file)
            plt.close()
        else:
            plt.show()
            plt.close()

    chains = chains_to_dict(ftr.fitkeys, sampler)
    plot_chains(chains, file=ftr.model.PSR.value+"_chains.png")

    # Make the triangle plot.
    import corner
    samples = sampler.chain[:, burnin:, :].reshape((-1, ndim))
    fig = corner.corner(samples, labels=ftr.fitkeys, bins=50)
    fig.savefig(ftr.model.PSR.value+"_triangle.png")
    plt.close()

    # Make a phaseogram with the 50th percentile values
    #ftr.set_params(dict(zip(ftr.fitkeys, np.percentile(samples, 50, axis=0))))
    # Make a phaseogram with the best MCMC result
    ftr.set_params(dict(zip(ftr.fitkeys, ftr.maxpost_fitvals)))
    ftr.phaseogram(file=ftr.model.PSR.value+"_post.png")
    plt.close()

    # Write out the output pulse profile
    vs, xs = np.histogram(ftr.get_event_phases(), outprof_nbins, \
        range=[0,1], weights=ftr.weights)
    f = open(ftr.model.PSR.value+"_prof_post.txt", 'w')
    for x, v in zip(xs, vs):
        f.write("%.5f  %12.5f\n" % (x, v))
    f.close()

    # Print the best MCMC values and ranges
    ranges = map(lambda v: (v[1], v[2]-v[1], v[1]-v[0]),
        zip(*np.percentile(samples, [16, 50, 84], axis=0)))
    print "Post-MCMC values (50th percentile +/- (16th/84th percentile):"
    for name, vals in zip(ftr.fitkeys, ranges):
        print "%8s:"%name, "%25.15g (+ %12.5g  / - %12.5g)"%vals

    # Put the same stuff in a file
    f = open(ftr.model.PSR.value+"_results.txt", 'w')
    f.write("Post-MCMC values (50th percentile +/- (16th/84th percentile):\n")
    for name, vals in zip(ftr.fitkeys, ranges):
        f.write("%8s:"%name + " %25.15g (+ %12.5g  / - %12.5g)\n"%vals)
    f.close()

    import cPickle
    cPickle.dump(samples, open(ftr.model.PSR.value+"_samples.pickle", "wb"))<|MERGE_RESOLUTION|>--- conflicted
+++ resolved
@@ -292,141 +292,6 @@
             plt.savefig(ftr.model.PSR.value+"_htest_v_wgtcut_unweighted.png")
         plt.close()
 
-<<<<<<< HEAD
-# Read in initial model
-modelin = pint.models.get_model(parfile)
-# Remove the dispersion delay as it is unnecessary
-modelin.delay_funcs.remove(modelin.dispersion_delay)
-# Set the target coords for automatic weighting if necessary
-target = SkyCoord(modelin.RAJ.value, modelin.DECJ.value, \
-    frame='icrs') if weightcol=='CALC' else None
-
-# TODO: make this properly handle long double
-if not (os.path.isfile(eventfile+".pickle") or
-    os.path.isfile(eventfile+".pickle.gz")):
-    # Read event file and return list of TOA objects
-    tl = fermi.load_Fermi_TOAs(eventfile, weightcolumn=weightcol,
-                               targetcoord=target, minweight=minWeight)
-    # Limit the TOAs to ones where we have IERS corrections for
-    tl = [tl[ii] for ii in range(len(tl)) if (tl[ii].mjd.value < maxMJD
-        and (weightcol is None or tl[ii].flags['weight'] > minWeight))]
-    print "There are %d events we will use" % len(tl)
-    # Now convert to TOAs object and compute TDBs and posvels
-    ts = toa.TOAs(toalist=tl)
-    ts.filename = eventfile
-    ts.compute_TDBs()
-    ts.compute_posvels(ephem="DE421", planets=False)
-    ts.pickle()
-else:  # read the events in as a picke file
-    ts = toa.TOAs(eventfile, usepickle=True)
-
-if weightcol is not None:
-    weights = np.asarray([x['weight'] for x in ts.table['flags']])
-    print "There are %d events, with minimum weight %.3f" % (len(weights), weights.min())
-else:
-    weights = None
-    print "There are %d events, no weights are being used." % (len(weights))
-
-# Now load in the gaussian template and normalize it
-gtemplate = pu.read_gaussfitfile(gaussianfile, nbins)
-gtemplate /= gtemplate.sum()
-
-# Now define the requirements for emcee
-ftr = emcee_fitter(ts, modelin, gtemplate, weights)
-
-# Use this if you want to see the effect of setting minWeight
-if minWeight == 0.0:
-    ftr.prof_vs_weights(use_weights=True)
-    ftr.prof_vs_weights(use_weights=False)
-    sys.exit()
-
-# Now compute the photon phases and see if we see a pulse
-phss = ftr.get_event_phases()
-maxbin, like_start = marginalize_over_phase(phss, gtemplate,
-    weights=ftr.weights, minimize=True, showplot=False)
-print "Starting pulse likelihood:", like_start
-ftr.phaseogram(file=ftr.model.PSR.value+"_pre.png")
-plt.close()
-#ftr.phaseogram()
-
-# Write out the starting pulse profile
-vs, xs = np.histogram(ftr.get_event_phases(), outprof_nbins, \
-    range=[0,1], weights=ftr.weights)
-f = open(ftr.model.PSR.value+"_prof_pre.txt", 'w')
-for x, v in zip(xs, vs):
-    f.write("%.5f  %12.5f\n" % (x, v))
-f.close()
-
-# Try normal optimization first to see how it goes
-if do_opt_first:
-    result = op.minimize(ftr.minimize_func, np.zeros_like(ftr.fitvals))
-    newfitvals = np.asarray(result['x']) * ftr.fiterrs + ftr.fitvals
-    like_optmin = -result['fun']
-    print "Optimization likelihood:", like_optmin
-    ftr.set_params(dict(zip(ftr.fitkeys, newfitvals)))
-    #ftr.phaseogram()
-else:
-    like_optmin = -np.inf
-
-# Set up the initial conditions for the emcee walkers.  Use the
-# scipy.optimize newfitvals instead if they are better
-ndim = ftr.n_fit_params
-if like_start > like_optmin:
-    pos = [ftr.fitvals + ftr.fiterrs * np.random.randn(ndim)
-        for ii in range(nwalkers)]
-    # Set starting params with uniform priors to uniform in the prior
-    for param in ["GLPH_1", "GLEP_1", "SINI", "M2", "E", "PX"]:
-        if param in ftr.fitkeys:
-            idx = ftr.fitkeys.index(param)
-            if param=="GLPH_1":
-                svals = np.random.uniform(-0.5, 0.5, nwalkers)
-            elif param=="GLEP_1":
-                svals = np.random.uniform(54680.0+100, maxMJD-100, nwalkers)
-                #svals = 55422.0 + np.random.randn(nwalkers)
-            elif param=="SINI":
-                svals = np.random.uniform(0.0, 1.0, nwalkers)
-            elif param=="M2":
-                svals = np.random.uniform(0.1, 0.6, nwalkers)
-            elif param in ["E", "PX"]:
-                # Ensure all positive
-                svals = ftr.fitvals[idx] + ftr.fiterrs[idx] * \
-                    np.fabs(np.random.randn(nwalkers))
-            for ii in range(nwalkers):
-                pos[ii][idx] = svals[ii]
-else:
-    pos = [newfitvals + ftr.fiterrs*np.random.randn(ndim)
-        for i in range(nwalkers)]
-
-# If we are fitting for PX, make sure that the initial conditions
-# are positive for all walkers, since we heavily penalize PX < 0
-if 'PX' in ftr.fitkeys:
-    idx = ftr.fitkeys.index('PX')
-    for xs in pos:
-        if xs[idx] < 0.0:
-            xs[idx] = np.fabs(xs[idx])
-
-import emcee
-#sampler = emcee.EnsembleSampler(nwalkers, ndim, ftr.lnposterior, threads=10)
-sampler = emcee.EnsembleSampler(nwalkers, ndim, ftr.lnposterior)
-# The number is the number of points in the chain
-sampler.run_mcmc(pos, nsteps)
-
-def chains_to_dict(names, sampler):
-    chains = [sampler.chain[:,:,ii].T for ii in range(len(names))]
-    return dict(zip(names,chains))
-
-def plot_chains(chain_dict, file=False):
-    np = len(chain_dict)
-    fig, axes = plt.subplots(np, 1, sharex=True, figsize=(8, 9))
-    for ii, name in enumerate(chain_dict.keys()):
-        axes[ii].plot(chain_dict[name], color="k", alpha=0.3)
-        axes[ii].set_ylabel(name)
-    axes[np-1].set_xlabel("Step Number")
-    fig.tight_layout()
-    if file:
-        fig.savefig(file)
-        plt.close()
-=======
 if __name__ == '__main__':
 
     if len(sys.argv[1:])==4:
@@ -434,7 +299,6 @@
     elif len(sys.argv[1:])==3:
         eventfile, parfile, gaussianfile = sys.argv[1:]
         weightcol=None
->>>>>>> 985f905f
     else:
         print "usage:  python event_optimize.py eventfile parfile gaussianfile [weightcol]"
         sys.exit()
@@ -521,7 +385,7 @@
         pos = [ftr.fitvals + ftr.fiterrs * np.random.randn(ndim)
             for ii in range(nwalkers)]
         # Set starting params with uniform priors to uniform in the prior
-        for param in ["GLPH_1", "GLEP_1"]:
+        for param in ["GLPH_1", "GLEP_1", "SINI", "M2", "E", "ECC", "PX"]:
             if param in ftr.fitkeys:
                 idx = ftr.fitkeys.index(param)
                 if param=="GLPH_1":
@@ -533,31 +397,15 @@
                     svals = np.random.uniform(0.0, 1.0, nwalkers)
                 elif param=="M2":
                     svals = np.random.uniform(0.1, 0.6, nwalkers)
+                elif param in ["E", "ECC", "PX"]:
+                    # Ensure all positive
+                    svals = ftr.fitvals[idx] + ftr.fiterrs[idx] * \
+                        np.fabs(np.random.randn(nwalkers))
                 for ii in range(nwalkers):
                     pos[ii][idx] = svals[ii]
     else:
         pos = [newfitvals + ftr.fiterrs*np.random.randn(ndim)
             for i in range(nwalkers)]
-
-    # If we are fitting for PX, make sure that the initial conditions
-    # are positive for all walkers, since we heavily penalize PX < 0
-    if 'PX' in ftr.fitkeys:
-        idx = ftr.fitkeys.index('PX')
-        for xs in pos:
-            if xs[idx] < 0.0:
-                xs[idx] = np.fabs(xs[idx])
-    # If we are fitting for ECC, make sure that the initial conditions
-    # are < 1.0 for all walkers, since we heavily penalize ECC > 1.0
-    if 'ECC' in ftr.fitkeys:
-        idx = ftr.fitkeys.index('ECC')
-        for xs in pos:
-            if xs[idx] >= 1.0 or xs[idx] < 0.0:
-                xs[idx] = np.fmod(xs[idx],1.0)
-    if 'E' in ftr.fitkeys:
-        idx = ftr.fitkeys.index('E')
-        for xs in pos:
-            if xs[idx] >= 1.0 or xs[idx] < 0.0:
-                xs[idx] = np.fmod(xs[idx],1.0)
 
     import emcee
     #sampler = emcee.EnsembleSampler(nwalkers, ndim, ftr.lnposterior, threads=10)
