--- conflicted
+++ resolved
@@ -6,13 +6,8 @@
 import astropy.units as u
 import astropy.constants as const
 from astropy.coordinates.angles import Angle
-<<<<<<< HEAD
-from .timing_model import Parameter, MJDParameter, TimingModel, \
-        MissingParameter, Cache
-=======
 from .parameter import Parameter, MJDParameter
-from .timing_model import TimingModel, MissingParameter
->>>>>>> 21c7e7bc
+from .timing_model import TimingModel, MissingParameter, Cache
 from pint import ls
 
 class Astrometry(TimingModel):
