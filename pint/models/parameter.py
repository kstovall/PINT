--- conflicted
+++ resolved
@@ -9,11 +9,9 @@
 import astropy.units as u
 import astropy.constants as const
 from astropy.coordinates.angles import Angle
-<<<<<<< HEAD
 import re
-=======
 import numbers
->>>>>>> 0d1884e5
+
 
 class Parameter(object):
     """A PINT class describing a single timing model parameter. The parameter
@@ -73,11 +71,7 @@
         self.frozen = frozen
         self.continuous = continuous
         self.aliases = [] if aliases is None else aliases
-<<<<<<< HEAD
-        self.parse_value = parse_value
-        self.print_value = print_value
         self.is_prefix = False
-=======
         self.parse_value = parse_value # method to read a value from string,
                                        # user can put the speicified format here
         self.print_value = print_value # method to convert value to a string.
@@ -172,7 +166,6 @@
     @property
     def num_unit(self):
         return self._num_unit
->>>>>>> 0d1884e5
 
     def __str__(self):
         out = self.name
@@ -274,8 +267,10 @@
                 continuous=continuous,
                 aliases=aliases,
                 parse_value=parse_value,
-<<<<<<< HEAD
-                print_value=print_value)
+                print_value=print_value,
+                get_num_value = get_num_value)
+        self.paramType = 'MJDParameter'
+
 
 class prefixParameter(Parameter):
     """ This is a Parameter type for prefix parameters, for example DMX_
@@ -408,9 +403,4 @@
                 continuous=self.continuous, parse_value=self.parse_value,
                 print_value=self.print_value)
         newpfx.apply_template()
-        return newpfx
-=======
-                print_value=print_value,
-                get_num_value = get_num_value)
-        self.paramType = 'MJDParameter'
->>>>>>> 0d1884e5
+        return newpfx