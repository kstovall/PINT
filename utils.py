--- conflicted
+++ resolved
@@ -50,12 +50,19 @@
     Print an MJD time with lots of digits (number is 'prec').  astropy
     does not seem to provide this capability (yet?).
     """
-<<<<<<< HEAD
-    # XXX Assume that that jd1 represents an integer MJD, and jd2 
-    # is the frac part.. is this legit??
-    imjd = int(t.jd1 - astropy.time.core.MJD_ZERO)
-    fmjd = t.jd2
-    return str(imjd) + ('%.15f'%fmjd)[1:]
+    jd1 = t.jd1 - astropy.time.core.MJD_ZERO
+    imjd = int(jd1)
+    fjd1 = jd1 - imjd
+    fmjd = t.jd2 + fjd1
+    assert(math.fabs(fmjd) < 2.0)
+    if fmjd >= 1.0:
+        imjd += 1
+        fmjd -= 1.0
+    if fmjd < 0.0:
+        imjd -= 1
+        fmjd += 1.0
+    fmt = "%."+"%sf"%prec
+    return str(imjd) + (fmt%fmjd)[1:]
 
 def time_to_mjd_mpf(t):
     """
@@ -76,21 +83,6 @@
     """
     return (mpmath.mpf(t.jd1) 
             + mpmath.mpf(t.jd2))*astropy.time.core.SECS_PER_DAY
-=======
-    jd1 = t.jd1 - astropy.time.core.MJD_ZERO
-    imjd = int(jd1)
-    fjd1 = jd1 - imjd
-    fmjd = t.jd2 + fjd1
-    assert(math.fabs(fmjd) < 2.0)
-    if fmjd >= 1.0:
-        imjd += 1
-        fmjd -= 1.0
-    if fmjd < 0.0:
-        imjd -= 1
-        fmjd += 1.0
-    fmt = "%."+"%sf"%prec
-    return str(imjd) + (fmt%fmjd)[1:]
-
 
 def GEO_WGS84_to_ITRF(lon, lat, hgt):
     """
@@ -104,4 +96,3 @@
                                                lat.to(u.rad).value,
                                                hgt.to(u.m).value)
     return x * u.m, y * u.m, z * u.m
->>>>>>> 79442e27
